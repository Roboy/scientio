<<<<<<< HEAD
-------
!Type
type: Person
meta: [Person]
properties: [name, sex, full_name, birthdate, timestamp]
relationships: [EQUALS, FROM, HAS_HOBBY, LIVE_IN, STUDY_AT, OCCUPIED_AS, WORK_FOR, FRIEND_OF, MEMBER_OF, CHILD_OF, SIBLING_OF]
-------
!Type
type: TelegramPerson
meta: [TelegramPerson]
properties: [name, sex, full_name, birthdate, telegram_id, timestamp]
relationships: [EQUALS, FROM, HAS_HOBBY, LIVE_IN, STUDY_AT, OCCUPIED_AS, WORK_FOR, FRIEND_OF, MEMBER_OF, CHILD_OF, SIBLING_OF]
-------
!Type
type: Robot
meta: [Robot]
properties: [name, sex, full_name, birthdate, telegram_id, timestamp]
relationships: [EQUALS, FROM, LIVE_IN, WORK_FOR, FRIEND_OF, SIBLING_OF]
-------
!Type
type: Roboy
meta: [Robot, Roboy]
properties: [name, sex, full_name, birthdate, facebook_id, telegram_id, slack_id, whatsapp_id, line_id, timestamp]
relationships: [EQUALS, FROM, HAS_HOBBY, LIVE_IN, FRIEND_OF, MEMBER_OF, CHILD_OF, SIBLING_OF, KNOW]
-------
!Type
type: Organisation
meta: [Organisation]
properties: [name, birthdate, timestamp]
relationships: [EQUALS, FROM, SUBSIDIARY_OF, WORK_FOR, STUDY_AT]
-------
!Type
type: Company
meta: [Company, Organisation]
properties: [name, birthdate, timestamp]
relationships: [EQUALS, FROM, WORK_FOR]
-------
!Type
type: University
meta: [University, Organisation]
properties: [name, birthdate, timestamp]
relationships: [EQUALS, FROM, STUDY_AT]
-------
!Type
type: Location
meta: [Location]
properties: [name, size, timestamp]
relationships: [EQUALS, FROM, IN, LIVE_IN, BORN_IN]
-------
!Type
type: City
meta: [City, Location]
properties: [name, size, timestamp]
relationships: [EQUALS, IN, LIVE_IN, BORN_IN]
-------
!Type
type: Country
meta: [Country, Location]
properties: [name, size, timestamp]
relationships: [EQUALS, IN, LIVE_IN, BORN_IN]
-------
!Type
type: Occupation
meta: [Occupation]
properties: [name, size, timestamp]
relationships: [EQUALS]
-------
!Type
type: Country
meta: [Hobby, Occupation]
properties: [name, size, timestamp]
relationships: [EQUALS, IN]
-------
!Type
type: Country
meta: [Job, Occupation]
properties: [name, size, timestamp]
relationships: [EQUALS, IN]
-------
!Type
type: Object
meta: [Object]
=======
----
!Person
name: Person
properties: [name, sex, full_name, birthdate, timestamp]
relationships: [EQUALS, FROM, HAS_HOBBY, LIVE_IN, STUDY_AT, OCCUPIED_AS, WORK_FOR, FRIEND_OF, MEMBER_OF, CHILD_OF, SIBLING_OF]
----
!TelegramPerson
name: TelegramPerson
properties: [name, sex, full_name, birthdate, telegram_id, timestamp]
relationships: [EQUALS, FROM, HAS_HOBBY, LIVE_IN, STUDY_AT, OCCUPIED_AS, WORK_FOR, FRIEND_OF, MEMBER_OF, CHILD_OF, SIBLING_OF]
----
!Robot
name: Robot
properties: [name, sex, full_name, birthdate, telegram_id, timestamp]
relationships: [EQUALS, FROM, LIVE_IN, WORK_FOR, FRIEND_OF, SIBLING_OF]
----
!Roboy
name: Roboy
meta: [Roboy]
properties: [name, sex, full_name, birthdate, facebook_id, telegram_id, slack_id, whatsapp_id, line_id, timestamp]
relationships: [EQUALS, FROM, HAS_HOBBY, LIVE_IN, FRIEND_OF, MEMBER_OF, CHILD_OF, SIBLING_OF, KNOW]
----
!Organisation
name: Organisation
properties: [name, birthdate, timestamp]
relationships: [EQUALS, FROM, SUBSIDIARY_OF, WORK_FOR, STUDY_AT]
----
!Company
name: Company
meta: [Organisation]
properties: [name, birthdate, timestamp]
relationships: [EQUALS, FROM, WORK_FOR]
----
!University
name: University
meta: [Organisation]
properties: [name, birthdate, timestamp]
relationships: [EQUALS, FROM, STUDY_AT]
----
!Location
name: Location
properties: [name, size, timestamp]
relationships: [EQUALS, FROM, IN, LIVE_IN, BORN_IN]
----
!City
name: City
meta: [Location]
properties: [name, size, timestamp]
relationships: [EQUALS, IN, LIVE_IN, BORN_IN]
----
!Country
name: Country
meta: [Location]
properties: [name, size, timestamp]
relationships: [EQUALS, IN, LIVE_IN, BORN_IN]
----
!Occupation
name: Occupation
properties: [name, size, timestamp]
relationships: [EQUALS]
----
!Hobby
name: Hobby
meta: [Occupation]
properties: [name, size, timestamp]
relationships: [EQUALS, IN]
----
!Job
name: Job
meta: [Occupation]
properties: [name, size, timestamp]
relationships: [EQUALS, IN]
----
!Object
name: Object
>>>>>>> 1eeac8bf
properties: [name, size, timestamp]
relationships: [EQUALS, IN, PART_OF, KNOW, HEAR, SEE, TOUCH, GRASP, PLAY, TURN_ON]<|MERGE_RESOLUTION|>--- conflicted
+++ resolved
@@ -1,162 +1,77 @@
-<<<<<<< HEAD
--------
+----
 !Type
 type: Person
-meta: [Person]
-properties: [name, sex, full_name, birthdate, timestamp]
-relationships: [EQUALS, FROM, HAS_HOBBY, LIVE_IN, STUDY_AT, OCCUPIED_AS, WORK_FOR, FRIEND_OF, MEMBER_OF, CHILD_OF, SIBLING_OF]
--------
-!Type
-type: TelegramPerson
-meta: [TelegramPerson]
-properties: [name, sex, full_name, birthdate, telegram_id, timestamp]
-relationships: [EQUALS, FROM, HAS_HOBBY, LIVE_IN, STUDY_AT, OCCUPIED_AS, WORK_FOR, FRIEND_OF, MEMBER_OF, CHILD_OF, SIBLING_OF]
--------
-!Type
-type: Robot
-meta: [Robot]
-properties: [name, sex, full_name, birthdate, telegram_id, timestamp]
-relationships: [EQUALS, FROM, LIVE_IN, WORK_FOR, FRIEND_OF, SIBLING_OF]
--------
-!Type
-type: Roboy
-meta: [Robot, Roboy]
-properties: [name, sex, full_name, birthdate, facebook_id, telegram_id, slack_id, whatsapp_id, line_id, timestamp]
-relationships: [EQUALS, FROM, HAS_HOBBY, LIVE_IN, FRIEND_OF, MEMBER_OF, CHILD_OF, SIBLING_OF, KNOW]
--------
-!Type
-type: Organisation
-meta: [Organisation]
-properties: [name, birthdate, timestamp]
-relationships: [EQUALS, FROM, SUBSIDIARY_OF, WORK_FOR, STUDY_AT]
--------
-!Type
-type: Company
-meta: [Company, Organisation]
-properties: [name, birthdate, timestamp]
-relationships: [EQUALS, FROM, WORK_FOR]
--------
-!Type
-type: University
-meta: [University, Organisation]
-properties: [name, birthdate, timestamp]
-relationships: [EQUALS, FROM, STUDY_AT]
--------
-!Type
-type: Location
-meta: [Location]
-properties: [name, size, timestamp]
-relationships: [EQUALS, FROM, IN, LIVE_IN, BORN_IN]
--------
-!Type
-type: City
-meta: [City, Location]
-properties: [name, size, timestamp]
-relationships: [EQUALS, IN, LIVE_IN, BORN_IN]
--------
-!Type
-type: Country
-meta: [Country, Location]
-properties: [name, size, timestamp]
-relationships: [EQUALS, IN, LIVE_IN, BORN_IN]
--------
-!Type
-type: Occupation
-meta: [Occupation]
-properties: [name, size, timestamp]
-relationships: [EQUALS]
--------
-!Type
-type: Country
-meta: [Hobby, Occupation]
-properties: [name, size, timestamp]
-relationships: [EQUALS, IN]
--------
-!Type
-type: Country
-meta: [Job, Occupation]
-properties: [name, size, timestamp]
-relationships: [EQUALS, IN]
--------
-!Type
-type: Object
-meta: [Object]
-=======
-----
-!Person
-name: Person
 properties: [name, sex, full_name, birthdate, timestamp]
 relationships: [EQUALS, FROM, HAS_HOBBY, LIVE_IN, STUDY_AT, OCCUPIED_AS, WORK_FOR, FRIEND_OF, MEMBER_OF, CHILD_OF, SIBLING_OF]
 ----
-!TelegramPerson
-name: TelegramPerson
+!Type
+type: TelegramPerson
 properties: [name, sex, full_name, birthdate, telegram_id, timestamp]
 relationships: [EQUALS, FROM, HAS_HOBBY, LIVE_IN, STUDY_AT, OCCUPIED_AS, WORK_FOR, FRIEND_OF, MEMBER_OF, CHILD_OF, SIBLING_OF]
 ----
-!Robot
-name: Robot
+!Type
+type: Robot
 properties: [name, sex, full_name, birthdate, telegram_id, timestamp]
 relationships: [EQUALS, FROM, LIVE_IN, WORK_FOR, FRIEND_OF, SIBLING_OF]
 ----
-!Roboy
-name: Roboy
+!Type
+type: Roboy
 meta: [Roboy]
 properties: [name, sex, full_name, birthdate, facebook_id, telegram_id, slack_id, whatsapp_id, line_id, timestamp]
 relationships: [EQUALS, FROM, HAS_HOBBY, LIVE_IN, FRIEND_OF, MEMBER_OF, CHILD_OF, SIBLING_OF, KNOW]
 ----
-!Organisation
-name: Organisation
+!Type
+type: Organisation
 properties: [name, birthdate, timestamp]
 relationships: [EQUALS, FROM, SUBSIDIARY_OF, WORK_FOR, STUDY_AT]
 ----
-!Company
-name: Company
+!Type
+type: Company
 meta: [Organisation]
 properties: [name, birthdate, timestamp]
 relationships: [EQUALS, FROM, WORK_FOR]
 ----
-!University
-name: University
+!Type
+type: University
 meta: [Organisation]
 properties: [name, birthdate, timestamp]
 relationships: [EQUALS, FROM, STUDY_AT]
 ----
-!Location
-name: Location
+!Type
+type: Location
 properties: [name, size, timestamp]
 relationships: [EQUALS, FROM, IN, LIVE_IN, BORN_IN]
 ----
-!City
-name: City
+!Type
+type: City
 meta: [Location]
 properties: [name, size, timestamp]
 relationships: [EQUALS, IN, LIVE_IN, BORN_IN]
 ----
-!Country
-name: Country
+!Type
+type: Country
 meta: [Location]
 properties: [name, size, timestamp]
 relationships: [EQUALS, IN, LIVE_IN, BORN_IN]
 ----
-!Occupation
-name: Occupation
+!Type
+type: Occupation
 properties: [name, size, timestamp]
 relationships: [EQUALS]
 ----
-!Hobby
-name: Hobby
+!Type
+type: Hobby
 meta: [Occupation]
 properties: [name, size, timestamp]
 relationships: [EQUALS, IN]
 ----
-!Job
-name: Job
+!Type
+type: Job
 meta: [Occupation]
 properties: [name, size, timestamp]
 relationships: [EQUALS, IN]
 ----
-!Object
-name: Object
->>>>>>> 1eeac8bf
+!Type
+type: Object
 properties: [name, size, timestamp]
 relationships: [EQUALS, IN, PART_OF, KNOW, HEAR, SEE, TOUCH, GRASP, PLAY, TURN_ON]