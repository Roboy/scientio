from src.scientio.interfaces.operations import Operations
from src.scientio.ontology import Ontology
from neo4j import GraphDatabase

from scientio.node_model import NodeModel
from typing import Optional


class Neo4j(Operations):
    """
    Implementation of the operations interface for a Neo4j-based graph memory
    """

    _driver: GraphDatabase.driver
    _ontology: Ontology

    def __init__(self, **kwargs):
        try:
            uri = kwargs['neo4j_address']
            user = kwargs['neo4j_username']
            password = kwargs['neo4j_password']
        except KeyError as e:
            raise e
        self._driver = GraphDatabase.driver(uri, auth=(user, password))

    def __del__(self):
        self._driver.close()

<<<<<<< HEAD
    def create(self, request: NodeModel) -> Optional[NodeModel]:
        return None

    def retrieve(self, request: NodeModel, node_id: int = None) -> Optional[NodeModel]:
        return None

    def update(self, request: NodeModel) -> Optional[NodeModel]:
        return None

    def delete(self, request: NodeModel) -> bool:
=======
    def create(self, request: MemoryNodeModel) -> Optional[MemoryNodeModel]:
        if True: # The class of Node is in ontology
            return Neo4j().create_node(request)
        return None

    def retrieve(self, request: MemoryNodeModel, node_id: int = None) -> Optional[MemoryNodeModel]:
        if node_id is not None and node_id >= 0:
            return self.get_node_by_id(node_id)
        elif node_id is None:
            if True: # The class of Node is in ontology
                return self.get_node(request)
        return None

    def update(self, request: MemoryNodeModel) -> Optional[MemoryNodeModel]:
        if True: # The class of Node is in ontology
            return self.update_node(request)
        return None

    def delete(self, request: MemoryNodeModel) -> bool:
        if request.get_id() >= 0 and self.retrieve(request, request.get_id()) is not None:
            return self.delete_node(request)
>>>>>>> 7d8e8e2d
        return False

    def _exec_transaction(self, tx, query: str):
        result = tx.run(query)
        return result

    def _exec_query(self, query: str):
        with self._driver.session() as session:
            result = session.write_transaction(self._exec_transaction, query=query).single()[0]
        return result

    def create_node(self, node: MemoryNodeModel) -> Optional[MemoryNodeModel]:
        query = ""  # builder from MNM
        result = self._exec_query(query)
        result_node = None  # node from result
        return result_node

    def get_node(self, node: MemoryNodeModel) -> Optional[MemoryNodeModel]:
        query = ""  # builder from MNM
        result = self._exec_query(query)
        result_node = None  # node from result
        return result_node

    def get_node_by_id(self, node_id: int) -> Optional[MemoryNodeModel]:
        query = ""  # builder from MNM
        result = self._exec_query(query)
        result_node = None  # node from result
        return result_node

    def update_node(self, node: MemoryNodeModel) -> Optional[MemoryNodeModel]:
        query = ""  # builder from MNM
        result = self._exec_query(query)
        result_node = None  # node from result
        return result_node

    def delete_node(self, node: MemoryNodeModel) -> bool:
        query = ""  # builder from MNM
        self._exec_query(query)

        if self.get_node_by_id(node.get_id()) is None:
            return True
        else:
            return False<|MERGE_RESOLUTION|>--- conflicted
+++ resolved
@@ -26,18 +26,6 @@
     def __del__(self):
         self._driver.close()
 
-<<<<<<< HEAD
-    def create(self, request: NodeModel) -> Optional[NodeModel]:
-        return None
-
-    def retrieve(self, request: NodeModel, node_id: int = None) -> Optional[NodeModel]:
-        return None
-
-    def update(self, request: NodeModel) -> Optional[NodeModel]:
-        return None
-
-    def delete(self, request: NodeModel) -> bool:
-=======
     def create(self, request: MemoryNodeModel) -> Optional[MemoryNodeModel]:
         if True: # The class of Node is in ontology
             return Neo4j().create_node(request)
@@ -59,7 +47,6 @@
     def delete(self, request: MemoryNodeModel) -> bool:
         if request.get_id() >= 0 and self.retrieve(request, request.get_id()) is not None:
             return self.delete_node(request)
->>>>>>> 7d8e8e2d
         return False
 
     def _exec_transaction(self, tx, query: str):
