--- conflicted
+++ resolved
@@ -1,7 +1,3 @@
-<<<<<<< HEAD
 pytz
 neo4j-driver
-=======
-neo4j-driver
-pyyaml
->>>>>>> ba9fc3c1
+pyyaml